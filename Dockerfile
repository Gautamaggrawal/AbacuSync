FROM python:3.13.2-slim

# Set environment variables
ENV PYTHONDONTWRITEBYTECODE=1
ENV PYTHONUNBUFFERED=1
ENV DJANGO_SETTINGS_MODULE=AbacuSync.settings

# Set working directory
WORKDIR /app

# Install system dependencies
RUN apt-get update && apt-get install -y --no-install-recommends build-essential libpq-dev && apt-get clean && rm -rf /var/lib/apt/lists/*

# Install Python dependencies
COPY requirements.txt .
RUN pip install --upgrade pip && pip install -r requirements.txt

# Copy project files
COPY . .

<<<<<<< HEAD
# Create script to create superuser with hardcoded values
RUN echo '#!/usr/bin/env python\n\
import os\n\
import django\n\
\n\
os.environ.setdefault("DJANGO_SETTINGS_MODULE", "AbacuSync.settings")\n\
django.setup()\n\
\n\
from django.contrib.auth import get_user_model\n\
\n\
def create_superuser():\n\
    # Hardcoded credentials\n\
    phone = "12345678901"\n\
    email = "jekwkjewkjew@example.com"\n\
    password = "asdf"\n\
    \n\
    User = get_user_model()\n\
    \n\
    # Check if user already exists\n\
    if User.objects.filter(phone_number=phone).exists():\n\
        print(f"Superuser already exists")\n\
        return\n\
        \n\
    # Create superuser\n\
    User.objects.create_superuser(\n\
        phone_number=phone,\n\
        email=email,\n\
        password=password\n\
    )\n\
    print(f"Superuser created successfully")\n\
\n\
if __name__ == "__main__":\n\
    create_superuser()\n\
' > /app/create_superuser.py

# Make script executable
=======
RUN echo '#!/usr/bin/env python\nimport os\nimport django\n\nos.environ.setdefault("DJANGO_SETTINGS_MODULE", "AbacuSync.settings")\ndjango.setup()\n\nfrom django.contrib.auth import get_user_model\n\ndef create_superuser():\n phone = "12345678901"\n email = "jekwkjewkjew@example.com"\n password = "asdf"\n \n User = get_user_model()\n \n if User.objects.filter(phone_number=phone).exists():\n print(f"Superuser already exists")\n return\n \n User.objects.create_superuser(\n phone_number=phone,\n email=email,\n password=password\n )\n print(f"Superuser created successfully")\n\nif __name__ == "__main__":\n create_superuser()\n' > /app/create_superuser.py

>>>>>>> 8666fc2c
RUN chmod +x /app/create_superuser.py

# Expose port
EXPOSE 8080
<<<<<<< HEAD
# python /app/create_superuser.py && 
# Run superuser creation script and start server
=======

# Start server using ASGI with uvicorn
>>>>>>> 8666fc2c
CMD python /app/manage.py migrate && uvicorn AbacuSync.asgi:application --host 0.0.0.0 --port 8080<|MERGE_RESOLUTION|>--- conflicted
+++ resolved
@@ -18,7 +18,6 @@
 # Copy project files
 COPY . .
 
-<<<<<<< HEAD
 # Create script to create superuser with hardcoded values
 RUN echo '#!/usr/bin/env python\n\
 import os\n\
@@ -55,19 +54,10 @@
 ' > /app/create_superuser.py
 
 # Make script executable
-=======
-RUN echo '#!/usr/bin/env python\nimport os\nimport django\n\nos.environ.setdefault("DJANGO_SETTINGS_MODULE", "AbacuSync.settings")\ndjango.setup()\n\nfrom django.contrib.auth import get_user_model\n\ndef create_superuser():\n phone = "12345678901"\n email = "jekwkjewkjew@example.com"\n password = "asdf"\n \n User = get_user_model()\n \n if User.objects.filter(phone_number=phone).exists():\n print(f"Superuser already exists")\n return\n \n User.objects.create_superuser(\n phone_number=phone,\n email=email,\n password=password\n )\n print(f"Superuser created successfully")\n\nif __name__ == "__main__":\n create_superuser()\n' > /app/create_superuser.py
-
->>>>>>> 8666fc2c
 RUN chmod +x /app/create_superuser.py
 
 # Expose port
 EXPOSE 8080
-<<<<<<< HEAD
 # python /app/create_superuser.py && 
 # Run superuser creation script and start server
-=======
-
-# Start server using ASGI with uvicorn
->>>>>>> 8666fc2c
 CMD python /app/manage.py migrate && uvicorn AbacuSync.asgi:application --host 0.0.0.0 --port 8080